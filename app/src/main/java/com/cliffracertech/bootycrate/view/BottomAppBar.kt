--- conflicted
+++ resolved
@@ -82,14 +82,12 @@
         cradle.topCornerRadius = a.getDimension(R.styleable.BottomAppBar_cradleTopCornerRadius, 0f)
         cradle.bottomCornerRadius = a.getDimension(R.styleable.BottomAppBar_cradleBottomCornerRadius, 0f)
         cradle.contentsMargin = a.getDimension(R.styleable.BottomAppBar_cradleContentsMargin, 0f)
-
-<<<<<<< HEAD
+        
         navIndicator.height = a.getDimension(R.styleable.BottomAppBar_navIndicatorHeight, 0f)
         navIndicator.width = a.getDimension(R.styleable.BottomAppBar_navIndicatorWidth, 0f)
         navIndicator.alpha = a.getFloat(R.styleable.BottomAppBar_navIndicatorAlpha, 1f)
         navIndicator.tint = a.getColor(R.styleable.BottomAppBar_navIndicatorTint,
                                        ContextCompat.getColor(context, android.R.color.black))
-
         a.recycle()
         setWillNotDraw(false)
         background = drawable
@@ -98,10 +96,6 @@
             navIndicator.initNavView(navBarResId)
             invalidate()
         }
-=======
-    override fun onDraw(canvas: Canvas?) {
-        canvas?.drawPath(outlinePath, backgroundPaint)
->>>>>>> 52a00560
     }
 
     private val angleDown = 90f
