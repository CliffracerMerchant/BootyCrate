--- conflicted
+++ resolved
@@ -79,18 +79,11 @@
     return array
 }
 
-<<<<<<< HEAD
-/** Adjust the view's padding by the provided amounts. */
-fun View.adjustPadding(leftAdjust: Int, topAdjust: Int, rightAdjust: Int, bottomAdjust: Int) =
-    setPadding(paddingLeft + leftAdjust, paddingTop + topAdjust,
-               paddingRight + rightAdjust, paddingBottom + bottomAdjust)
+/** Add the nullable element to the list if it is not null, or do nothing otherwise. */
+fun <T> MutableList<T>.add(element: T?) { if (element != null) add(element) }
 
 val <T: View>BottomSheetBehavior<T>.isExpanded get() = state == BottomSheetBehavior.STATE_EXPANDED
 val <T: View>BottomSheetBehavior<T>.isCollapsed get() = state == BottomSheetBehavior.STATE_COLLAPSED
 val <T: View>BottomSheetBehavior<T>.isDragging get() = state == BottomSheetBehavior.STATE_DRAGGING
 val <T: View>BottomSheetBehavior<T>.isSettling get() = state == BottomSheetBehavior.STATE_SETTLING
-val <T: View>BottomSheetBehavior<T>.isHidden get() = state == BottomSheetBehavior.STATE_HIDDEN
-=======
-/** Add the nullable element to the list if it is not null, or do nothing otherwise. */
-fun <T> MutableList<T>.add(element: T?) { if (element != null) add(element) }
->>>>>>> 52a00560
+val <T: View>BottomSheetBehavior<T>.isHidden get() = state == BottomSheetBehavior.STATE_HIDDEN